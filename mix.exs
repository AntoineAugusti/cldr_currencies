defmodule Cldr.Currencies.MixProject do
  use Mix.Project

<<<<<<< HEAD
  @version "2.15.1"
=======
  @version "2.16.0"
>>>>>>> 66f4bf1a

  def project do
    [
      app: :ex_cldr_currencies,
      version: @version,
      elixir: "~> 1.11",
      name: "Cldr Currencies",
      description: description(),
      source_url: "https://github.com/elixir-cldr/cldr_currencies",
      docs: docs(),
      build_embedded: Mix.env() == :prod,
      start_permanent: Mix.env() == :prod,
      elixirc_paths: elixirc_paths(Mix.env()),
      deps: deps(),
      package: package(),
      dialyzer: [
        ignore_warnings: ".dialyzer_ignore_warnings",
        plt_add_apps: ~w(inets jason mix)a,
        flags: [:underspecs]
      ]
    ]
  end

  defp description do
    """
    Currency localization data encapsulation functions for the Common Locale Data Repository (CLDR).
    """
  end

  def application do
    [
      extra_applications: [:logger]
    ]
  end

  defp deps do
    [
      {:ex_cldr, path: "../cldr"},
      # {:ex_cldr, "~> 2.38"},

      {:jason, "~> 1.0", optional: true},
      {:ex_doc, "~> 0.18", only: [:dev, :release], runtime: false, optional: true},
      {:dialyxir, "~> 1.0", only: [:dev], runtime: false},
      {:benchee, "~> 1.0", only: :dev, optional: true}
    ]
  end

  defp package do
    [
      maintainers: ["Kip Cole"],
      licenses: ["Apache-2.0"],
      links: links(),
      files: [
        "lib",
        "config",
        "mix.exs",
        "README*",
        "CHANGELOG*",
        "LICENSE*"
      ]
    ]
  end

  def docs do
    [
      source_ref: "v#{@version}",
      main: "readme",
      extras: ["README.md", "CHANGELOG.md", "LICENSE.md"],
      logo: "logo.png",
      formatters: ["html"],
      skip_undefined_reference_warnings_on: ["changelog", "CHANGELOG.md"]
    ]
  end

  def links do
    %{
      "GitHub" => "https://github.com/elixir-cldr/cldr_currencies",
      "Readme" => "https://github.com/elixir-cldr/cldr_currencies/blob/v#{@version}/README.md",
      "Changelog" =>
        "https://github.com/elixir-cldr/cldr_currencies/blob/v#{@version}/CHANGELOG.md"
    }
  end

  defp elixirc_paths(:test), do: ["lib", "test"]
  defp elixirc_paths(:dev), do: ["lib", "mix"]
  defp elixirc_paths(_), do: ["lib"]
end<|MERGE_RESOLUTION|>--- conflicted
+++ resolved
@@ -1,11 +1,7 @@
 defmodule Cldr.Currencies.MixProject do
   use Mix.Project
 
-<<<<<<< HEAD
-  @version "2.15.1"
-=======
   @version "2.16.0"
->>>>>>> 66f4bf1a
 
   def project do
     [
@@ -43,8 +39,8 @@
 
   defp deps do
     [
-      {:ex_cldr, path: "../cldr"},
-      # {:ex_cldr, "~> 2.38"},
+      # {:ex_cldr, path: "../cldr"},
+      {:ex_cldr, "~> 2.38"},
 
       {:jason, "~> 1.0", optional: true},
       {:ex_doc, "~> 0.18", only: [:dev, :release], runtime: false, optional: true},
