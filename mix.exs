--- conflicted
+++ resolved
@@ -1,11 +1,7 @@
 defmodule CldrCurrencies.MixProject do
   use Mix.Project
 
-<<<<<<< HEAD
-  @version "2.4.0-dev"
-=======
-  @version "2.4.1"
->>>>>>> 174009a1
+  @version "2.5.0-dev"
 
   def project do
     [
