--- conflicted
+++ resolved
@@ -1,18 +1,14 @@
-<<<<<<< HEAD
 # Changelog for Cldr_Currencies v2.4,0
 
-This is the changelog for Cldr_Currencies v2.4.0 released on November 6th, 2019.  For older changelogs please consult the release tag on [GitHub](https://github.com/kipcole9/cldr_currencies/tags)
+This is the changelog for Cldr_Currencies v2.4.0 released on November 6th, 2019.  For older changelogs please consult the release tag on [GitHub](https://github.com/elixir-cldr/cldr_currencies/tags)
 
 ### Enhancements
 
 * Adds the options `:only` and `:except` to `Cldr.Currency.filter_currencies/3`. These options are exercised in [ex_money](https://hex.pm/pacakges/ex_money) in the `Money.parse/2` function to limited parsed user input to a particular set of currencies.
 
-# Changelog for Cldr_Currencies v2.3,0
-=======
 # Changelog for Cldr_Currencies v2.3.0
->>>>>>> 7874fc0a
 
-This is the changelog for Cldr_Currencies v2.3.0 released on March 28th, 2019.  For older changelogs please consult the release tag on [GitHub](https://github.com/kipcole9/cldr_currencies/tags)
+This is the changelog for Cldr_Currencies v2.3.0 released on March 28th, 2019.  For older changelogs please consult the release tag on [GitHub](https://github.com/elixir-cldr/cldr_currencies/tags)
 
 ### Enhancements
 
@@ -20,7 +16,7 @@
 
 # Changelog for Cldr_Currencies v2.2.5
 
-This is the changelog for Cldr_Currencies v2.2.4 released on March 15th, 2019.  For older changelogs please consult the release tag on [GitHub](https://github.com/kipcole9/cldr_currencies/tags)
+This is the changelog for Cldr_Currencies v2.2.4 released on March 15th, 2019.  For older changelogs please consult the release tag on [GitHub](https://github.com/elixir-cldr/cldr_currencies/tags)
 
 ### Bug Fixes
 
@@ -28,7 +24,7 @@
 
 # Changelog for Cldr_Currencies v2.2.4
 
-This is the changelog for Cldr_Currencies v2.2.4 released on March 15th, 2019.  For older changelogs please consult the release tag on [GitHub](https://github.com/kipcole9/cldr_currencies/tags)
+This is the changelog for Cldr_Currencies v2.2.4 released on March 15th, 2019.  For older changelogs please consult the release tag on [GitHub](https://github.com/elixir-cldr/cldr_currencies/tags)
 
 ### Enhancements
 
@@ -45,7 +41,7 @@
 
 # Changelog for Cldr_Currencies v2.2.3
 
-This is the changelog for Cldr_Currencies v2.2.3 released on March 7th, 2019.  For older changelogs please consult the release tag on [GitHub](https://github.com/kipcole9/cldr_currencies/tags)
+This is the changelog for Cldr_Currencies v2.2.3 released on March 7th, 2019.  For older changelogs please consult the release tag on [GitHub](https://github.com/elixir-cldr/cldr_currencies/tags)
 
 ### Bug Fixes
 
@@ -53,7 +49,7 @@
 
 # Changelog for Cldr_Currencies v2.2.2
 
-This is the changelog for Cldr_Currencies v2.2.2 released on March 7th, 2019.  For older changelogs please consult the release tag on [GitHub](https://github.com/kipcole9/cldr_currencies/tags)
+This is the changelog for Cldr_Currencies v2.2.2 released on March 7th, 2019.  For older changelogs please consult the release tag on [GitHub](https://github.com/elixir-cldr/cldr_currencies/tags)
 
 ### Bug Fixes
 
@@ -61,7 +57,7 @@
 
 # Changelog for Cldr_Currencies v2.2.1
 
-This is the changelog for Cldr_Currencies v2.2.1 released on March 6th, 2019.  For older changelogs please consult the release tag on [GitHub](https://github.com/kipcole9/cldr_currencies/tags)
+This is the changelog for Cldr_Currencies v2.2.1 released on March 6th, 2019.  For older changelogs please consult the release tag on [GitHub](https://github.com/elixir-cldr/cldr_currencies/tags)
 
 ### Bug Fixes
 
@@ -69,7 +65,7 @@
 
 # Changelog for Cldr_Currencies v2.2.0
 
-This is the changelog for Cldr_Currencies v2.2.0 released on February 23nd, 2019.  For older changelogs please consult the release tag on [GitHub](https://github.com/kipcole9/cldr_currencies/tags)
+This is the changelog for Cldr_Currencies v2.2.0 released on February 23nd, 2019.  For older changelogs please consult the release tag on [GitHub](https://github.com/elixir-cldr/cldr_currencies/tags)
 
 ### Enhancements
 
@@ -105,15 +101,15 @@
 
 # Changelog for Cldr_Currencies v2.1.4
 
-This is the changelog for Cldr_Currencies v2.1.4 released on February 22nd, 2019.  For older changelogs please consult the release tag on [GitHub](https://github.com/kipcole9/cldr_currencies/tags)
+This is the changelog for Cldr_Currencies v2.1.4 released on February 22nd, 2019.  For older changelogs please consult the release tag on [GitHub](https://github.com/elixir-cldr/cldr_currencies/tags)
 
 ### Bug Fixes
 
-* Fixes significant performance regression in `Cldr.Currency.currencies_for_locale/2`.  Thanks to @doughsay for the issue.  Closes #98 in [money](https://github.com/kipcole9/money).
+* Fixes significant performance regression in `Cldr.Currency.currencies_for_locale/2`.  Thanks to @doughsay for the issue.  Closes #98 in [money](https://github.com/elixir-cldr/money).
 
 # Changelog for Cldr_Currencies v2.1.3
 
-This is the changelog for Cldr_Currencies v2.1.3 released on February 18th, 2019.  For older changelogs please consult the release tag on [GitHub](https://github.com/kipcole9/cldr_currencies/tags)
+This is the changelog for Cldr_Currencies v2.1.3 released on February 18th, 2019.  For older changelogs please consult the release tag on [GitHub](https://github.com/elixir-cldr/cldr_currencies/tags)
 
 ### Bug Fixes
 
@@ -121,7 +117,7 @@
 
 # Changelog for Cldr_Currencies v2.1.2
 
-This is the changelog for Cldr_Currencies v2.1.2 released on February 13th, 2019.  For older changelogs please consult the release tag on [GitHub](https://github.com/kipcole9/cldr_currencies/tags)
+This is the changelog for Cldr_Currencies v2.1.2 released on February 13th, 2019.  For older changelogs please consult the release tag on [GitHub](https://github.com/elixir-cldr/cldr_currencies/tags)
 
 ### Bug Fixes
 
@@ -129,7 +125,7 @@
 
 # Changelog for Cldr_Currencies v2.1.1
 
-This is the changelog for Cldr_Currencies v2.1.1 released on February 10th, 2019.  For older changelogs please consult the release tag on [GitHub](https://github.com/kipcole9/cldr_currencies/tags)
+This is the changelog for Cldr_Currencies v2.1.1 released on February 10th, 2019.  For older changelogs please consult the release tag on [GitHub](https://github.com/elixir-cldr/cldr_currencies/tags)
 
 ### Bug Fixes
 
@@ -145,7 +141,7 @@
 
 # Changelog for Cldr_Currencies v2.1.0
 
-This is the changelog for Cldr_Currencies v2.1.0 released on February 9th, 2019.  For older changelogs please consult the release tag on [GitHub](https://github.com/kipcole9/cldr_currencies/tags)
+This is the changelog for Cldr_Currencies v2.1.0 released on February 9th, 2019.  For older changelogs please consult the release tag on [GitHub](https://github.com/elixir-cldr/cldr_currencies/tags)
 
 ### Enhancements
 
@@ -163,7 +159,7 @@
 
 # Changelog for Cldr_Currencies v2.0.0
 
-This is the changelog for Cldr_Currencies v2.0.0 released on November 22nd, 2018.  For older changelogs please consult the release tag on [GitHub](https://github.com/kipcole9/cldr_currencies/tags)
+This is the changelog for Cldr_Currencies v2.0.0 released on November 22nd, 2018.  For older changelogs please consult the release tag on [GitHub](https://github.com/elixir-cldr/cldr_currencies/tags)
 
 ### Enhancements
 
