--- conflicted
+++ resolved
@@ -1,6 +1,15 @@
 # Changelog
 
-<<<<<<< HEAD
+## Cldr_Currencies v2.16.0
+
+This is the changelog for Cldr_Currencies v2.16.0 released on April 21st, 2024.  For older changelogs please consult the release tag on [GitHub](https://github.com/elixir-cldr/cldr_currencies/tags)
+
+### Enhancements
+
+* Update to [CLDR 44](https://cldr.unicode.org/index/downloads/cldr-44) data as used in `ex_cldr` version 2.38.0.
+
+* Default the currency display name when there is no other pluralization data. This is required due to some data generation changes in the JSON data used by `ex_cldr`.
+
 ## Cldr_Currencies v2.15.1
 
 This is the changelog for Cldr_Currencies v2.15.1 released on November 3rd, 2023.  For older changelogs please consult the release tag on [GitHub](https://github.com/elixir-cldr/cldr_currencies/tags)
@@ -10,17 +19,6 @@
 * Fix compilation warnings on Elixir 1.16.
 
 * Fixes typespec for `Cldr.Currency.currency_history_for_locale/1`. Thanks to @Munksgaard for the report and PR. Closes #11, Closes #12.
-=======
-## Cldr_Currencies v2.16.0
-
-This is the changelog for Cldr_Currencies v2.16.0 released on ________, 2023.  For older changelogs please consult the release tag on [GitHub](https://github.com/elixir-cldr/cldr_currencies/tags)
-
-### Enhancements
-
-* Update to [CLDR 44](https://cldr.unicode.org/index/downloads/cldr-44) data as used in `ex_cldr` version 2.38.0.
-
-* Default the currency display name when there is no other pluralization data. This is required due to some data generation changes in the JSON data used by `ex_cldr`.
->>>>>>> 66f4bf1a
 
 ## Cldr_Currencies v2.15.0
 
